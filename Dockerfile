--- conflicted
+++ resolved
@@ -1,10 +1,6 @@
 # syntax=docker/dockerfile:experimental
 
 ARG RUST_IMAGE=rust:1.49.0
-<<<<<<< HEAD
-ARG RUNTIME_IMAGE=debian:buster-20200803-slim
-=======
->>>>>>> 05be544c
 
 FROM $RUST_IMAGE as build
 RUN rustup target add x86_64-unknown-linux-musl
@@ -12,12 +8,8 @@
 COPY . .
 RUN --mount=type=cache,target=target \
     --mount=type=cache,from=rust:1.49.0,source=/usr/local/cargo,target=/usr/local/cargo \
-<<<<<<< HEAD
-    cargo build --locked --release &&  mv target/release/tcp-echo /tmp
-=======
     cargo build --locked --release --target=x86_64-unknown-linux-musl && \
     mv target/x86_64-unknown-linux-musl/release/tcp-echo /tmp
->>>>>>> 05be544c
 
 FROM scratch
 COPY --from=build /tmp/tcp-echo /tcp-echo
